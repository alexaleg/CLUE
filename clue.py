--- conflicted
+++ resolved
@@ -693,7 +693,6 @@
 
     # ignore_denoms = True
     
-<<<<<<< HEAD
     denoms = [rf.denom for rf in rational_functions]
 
     print("-> I got all the denominators.")
@@ -722,24 +721,6 @@
     print("-> I found the LCM.")
 
     p = [lcm // denom for denom in denoms]
-    print("\n".join(map(str, p)))
-=======
-    if ignore_denoms:
-        print("-> Ignoring Denominators Of The Jacobian!")
-        p = [SparsePolynomial.from_string("1",[]) for _ in range(len(J)*len(J))]
-    else:
-        # Find LCM
-        denoms = [[row[i].denom for row in J][0] for i in range(len(J[0]))]
-        filtered_denoms = list(filter((lambda x: x != SparsePolynomial.from_string("1",[])),denoms))
-        if filtered_denoms:
-            lcm = filtered_denoms[0]
-            for i in range(1, len(filtered_denoms)):
-                lcm = SparsePolynomial.lcm([lcm, filtered_denoms[i]])
-        else:
-            lcm = SparsePolynomial.from_string("1",[])
->>>>>>> d9bbad6d
-
-        p = [lcm//denom for denom in denoms]
 
     # Pull out the common denominator 
     poly_J = []
@@ -749,11 +730,8 @@
             poly_J_row.append(J[i][j].num * p[j])
         poly_J.append(poly_J_row)
 
-<<<<<<< HEAD
     print("-> I pulled out the common denominator.")
 
-=======
->>>>>>> d9bbad6d
     # Work with remaining polynomial matrix as in construct_matrices_from_polys
     jacobians = dict()
     for row_ind, poly_row in enumerate(poly_J):
