--- conflicted
+++ resolved
@@ -2,13 +2,9 @@
 
 on:
   push:
-<<<<<<< HEAD
     branches: [ master, PR_3]
-=======
-    branches: [  PR_3 ]
->>>>>>> 25aabd5c
   pull_request:
-    branches: [  PR_3 ]
+    branches: [ master ]
 
 
 jobs:
